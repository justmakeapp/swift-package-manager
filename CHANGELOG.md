Note: This is in reverse chronological order, so newer entries are added to the top.

Swift 5.6
-----------
* [SE-0332]

  Package plugins of the type `command` can now be declared in packages that specify a tools version of 5.6 or later, and can be invoked using the `swift package` subcommand.

* [#3649]

  Semantic version dependencies can now be resolved against Git tag names that contain only major and minor version identifiers.  A tag with the form `X.Y` will be treated as `X.Y.0`. This improves compatibility with existing repositories.

* [#3486]

  Both parsing and comparison of semantic versions now strictly follow the [Semantic Versioning 2.0.0 specification](https://semver.org). 
  
  The parsing logic now treats the first "-" in a version string as the delimiter between the version core and the pre-release identifiers, _only_ if there is no preceding "+". Otherwise, it's treated as part of a build metadata identifier.
  
  The comparison logic now ignores build metadata identifiers, and treats 2 semantic versions as equal if and only if they're equal in their major, minor, patch versions and pre-release identifiers.

* [#3641]

  Soft deprecate `.package(name:, url:)` dependency syntax in favor of `.package(url:)`, given that an explicit `name` attribute is no longer needed for target dependencies lookup.

* [#3641]

  Adding a dependency requirement can now be done with the convenience initializer `.package(url: String, exact: Version)`.
  
* [#3890]

  To increase the security of packages, SwiftPM performs trust on first use (TOFU) validation. The fingerprint of a package is now being recorded when the package is first downloaded from a Git repository or package registry. Subsequent downloads must have fingerpints matching previous recorded values, otherwise it would result in build warnings or failures depending on settings.   

<<<<<<< HEAD
* [#3670], [#3901], [#3942]
  
  Location of configuration files (including mirror file) have changed to accomodate new features that require more robust configuration directories structure, such as SE-0292:
  
  * `<project>/.swiftpm/config` (mirrors file) was moved to `<project>/.swiftpm/configuration/mirrors.json`. SwiftPM 5.6 will automatically copy the file from the old location to the new one and emit a warning to prompt the user to delete the file from the old location.
  * `~/.swiftpm/config/collections.json` (collections file) was moved to `~/.swiftpm/configuration/collections.json`. SwiftPM 5.6 will automatically copy the file from the old location to the new one and emit a warning to prompt the user to delete the file from the old location.
=======
* [#3641]

  Dependency requirement enum calling convention is deprecated in favour of labeled argument:    
    * `.package(url: String, .branch(String))` -> `.package(url: String, branch: String)`
    * `.package(url: String, .revision(String))` -> `.package(url: String, revision: String)`    
    * `.package(url: String, .exact(Version))` -> `.package(url: String, exact: Version)`    
>>>>>>> 6a1636ec
  
Swift 5.5
-----------
* [#3410]

  In a package that specifies a minimum tools version of 5.5, `@main` can now be used in a single-source file executable as long as the name of the source file isn't `main.swift`.  To work around special compiler semantics with single-file modules, SwiftPM now passes `-parse-as-library` when compiling an executable module that contains a single Swift source file whose name is not `main.swift`.

* [#3310]

  Adding a dependency requirement can now be done with the convenience initializer `.package(url: String, revision: String)`.

* [#3292]

  Adding a dependency requirement can now be done with the convenience initializer `.package(url: String, branch: String)`.

* [#3280]

  A more intuitive `.product(name:, package:)` target dependency syntax is now accepted, where `package` is the package identifier as defined by the package URL.

* [#3316]

  Test targets can now link against executable targets as if they were libraries, so that they can test any data structures or algorithms in them.  All the code in the executable except for the main entry point itself is available to the unit test.  Separate executables are still linked, and can be tested as a subprocess in the same way as before.  This feature is available to tests defined in packages that have a tools version of `5.5` or newer. 

Swift 5.4
-----------
* [#2937]
  
  * Improvements
    
    `Package` manifests can now have any combination of leading whitespace characters. This allows more flexibility in formatting the manifests.
    
    [SR-13566] The Swift tools version specification in each manifest file now accepts any combination of _horizontal_ whitespace characters surrounding `swift-tools-version`, if and only if the specified version ≥ `5.4`. For example, `//swift-tools-version:	5.4` and `//		 swift-tools-version: 5.4` are valid.
  
    All [Unicode line terminators](https://www.unicode.org/reports/tr14/) are now recognized in `Package` manifests. This ensures correctness in parsing manifests that are edited and/or built on many non-Unix-like platforms that use ASCII or Unicode encodings. 
  
  * API Removal
  
    `ToolsVersionLoader.Error.malformedToolsVersion(specifier: String, currentToolsVersion: ToolsVersion)` is replaced by `ToolsVersionLoader.Error.malformedToolsVersionSpecification(_ malformation: ToolsVersionSpecificationMalformation)`.
    
    `ToolsVersionLoader.split(_ bytes: ByteString) -> (versionSpecifier: String?, rest: [UInt8])` and `ToolsVersionLoader.regex` are together replaced by `ToolsVersionLoader.split(_ manifest: String) -> ManifestComponents`.
  
  * Source Breakages for Swift Packages
    
    The package manager now throws an error if a manifest file contains invalid UTF-8 byte sequences.
    


Swift 4.2
---------

* [SE-0209]

  The `swiftLanguageVersions` property no longer takes its Swift language versions via
  a freeform Integer array; instead it should be passed as a new `SwiftVersion` enum
  array.

* [SE-0208]

  The `Package` manifest now accepts a new type of target, `systemLibrary`. This
  deprecates "system-module packages" which are now to be included in the packages
  that require system-installed dependencies.

* [SE-0201]

  Packages can now specify a dependency as `package(path: String)` to point to a
  path on the local filesystem which hosts a package. This will enable interconnected
  projects to be edited in parallel.

* [#1604]

  The `generate-xcodeproj` has a new `--watch` option to automatically regenerate the Xcode project
  if changes are detected. This uses the
  [`watchman`](https://facebook.github.io/watchman/docs/install.html) tool to detect filesystem
  changes.

* Scheme generation has been improved:
  * One scheme containing all regular and test targets of the root package.
  * One scheme per executable target containing the test targets whose dependencies
    intersect with the dependencies of the exectuable target.

* [SR-6978]
  Packages which mix versions of the form `vX.X.X` with `Y.Y.Y` will now be parsed and
  ordered numerically.

* [#1489]
  A simpler progress bar is now generated for "dumb" terminals.

Swift 4.1
---------

* [#1485]
  Support has been added to automatically generate the `LinuxMain` files for testing on
  Linux systems. On a macOS system, run `swift test --generate-linuxmain`.

* [SR-5918]
  `Package` manifests that include multiple products with the same name will now throw an
  error.


Swift 4.0
---------

* The generated Xcode project creates a dummy target which provides
  autocompletion for the manifest files. The name of the dummy target is in
  format: `<PackageName>PackageDescription`.

* `--specifier` option for `swift test` is now deprecated.
  Use `--filter` instead which supports regex.

Swift 3.0
---------

* [SE-0135]

  The package manager now supports writing Swift 3.0 specific tags and
  manifests, in order to support future evolution of the formats used in both
  cases while still allowing the Swift 3.0 package manager to continue to
  function.

* [SE-0129]

  Test modules now *must* be named with a `Tests` suffix (e.g.,
  `Foo/Tests/BarTests/BarTests.swift`). This name also defines the name of the
  Swift module, replacing the old `BarTestSuite` module name.

* It is no longer necessary to run `swift build` before running `swift test` (it
  will always regenerates the build manifest when necessary). In addition, it
  now accepts (and requires) the same `-Xcc`, etc. options as are used with
  `swift build`.

* The `Package` initializer now requires the `name:` parameter.

[SE-0129]: https://github.com/apple/swift-evolution/blob/main/proposals/0129-package-manager-test-naming-conventions.md
[SE-0135]: https://github.com/apple/swift-evolution/blob/main/proposals/0135-package-manager-support-for-differentiating-packages-by-swift-version.md
[SE-0201]: https://github.com/apple/swift-evolution/blob/main/proposals/0201-package-manager-local-dependencies.md
[SE-0208]: https://github.com/apple/swift-evolution/blob/main/proposals/0208-package-manager-system-library-targets.md
[SE-0209]: https://github.com/apple/swift-evolution/blob/main/proposals/0209-package-manager-swift-lang-version-update.md
[SE-0332]: https://github.com/apple/swift-evolution/blob/main/proposals/0332-swiftpm-command-plugins.md

[SR-5918]: https://bugs.swift.org/browse/SR-5918
[SR-6978]: https://bugs.swift.org/browse/SR-6978
[SR-13566]: https://bugs.swift.org/browse/SR-13566

[#1485]: https://github.com/apple/swift-package-manager/pull/1485
[#1489]: https://github.com/apple/swift-package-manager/pull/1489
[#1604]: https://github.com/apple/swift-package-manager/pull/1604
[#2937]: https://github.com/apple/swift-package-manager/pull/2937
[#3280]: https://github.com/apple/swift-package-manager/pull/3280
[#3292]: https://github.com/apple/swift-package-manager/pull/3292
[#3310]: https://github.com/apple/swift-package-manager/pull/3310
[#3316]: https://github.com/apple/swift-package-manager/pull/3316
[#3410]: https://github.com/apple/swift-package-manager/pull/3410
[#3486]: https://github.com/apple/swift-package-manager/pull/3486
[#3641]: https://github.com/apple/swift-package-manager/pull/3641
[#3649]: https://github.com/apple/swift-package-manager/pull/3649
[#3670]: https://github.com/apple/swift-package-manager/pull/3670
[#3890]: https://github.com/apple/swift-package-manager/pull/3890
[#3901]: https://github.com/apple/swift-package-manager/pull/3901
[#3942]: https://github.com/apple/swift-package-manager/pull/3942
<|MERGE_RESOLUTION|>--- conflicted
+++ resolved
@@ -25,26 +25,24 @@
 * [#3641]
 
   Adding a dependency requirement can now be done with the convenience initializer `.package(url: String, exact: Version)`.
-  
-* [#3890]
-
-  To increase the security of packages, SwiftPM performs trust on first use (TOFU) validation. The fingerprint of a package is now being recorded when the package is first downloaded from a Git repository or package registry. Subsequent downloads must have fingerpints matching previous recorded values, otherwise it would result in build warnings or failures depending on settings.   
-
-<<<<<<< HEAD
-* [#3670], [#3901], [#3942]
-  
-  Location of configuration files (including mirror file) have changed to accomodate new features that require more robust configuration directories structure, such as SE-0292:
-  
-  * `<project>/.swiftpm/config` (mirrors file) was moved to `<project>/.swiftpm/configuration/mirrors.json`. SwiftPM 5.6 will automatically copy the file from the old location to the new one and emit a warning to prompt the user to delete the file from the old location.
-  * `~/.swiftpm/config/collections.json` (collections file) was moved to `~/.swiftpm/configuration/collections.json`. SwiftPM 5.6 will automatically copy the file from the old location to the new one and emit a warning to prompt the user to delete the file from the old location.
-=======
+
 * [#3641]
 
   Dependency requirement enum calling convention is deprecated in favour of labeled argument:    
     * `.package(url: String, .branch(String))` -> `.package(url: String, branch: String)`
     * `.package(url: String, .revision(String))` -> `.package(url: String, revision: String)`    
-    * `.package(url: String, .exact(Version))` -> `.package(url: String, exact: Version)`    
->>>>>>> 6a1636ec
+    * `.package(url: String, .exact(Version))` -> `.package(url: String, exact: Version)` 
+
+* [#3890]
+
+  To increase the security of packages, SwiftPM performs trust on first use (TOFU) validation. The fingerprint of a package is now being recorded when the package is first downloaded from a Git repository or package registry. Subsequent downloads must have fingerpints matching previous recorded values, otherwise it would result in build warnings or failures depending on settings.   
+
+* [#3670], [#3901], [#3942]
+  
+  Location of configuration files (including mirror file) have changed to accomodate new features that require more robust configuration directories structure, such as SE-0292:
+  
+  * `<project>/.swiftpm/config` (mirrors file) was moved to `<project>/.swiftpm/configuration/mirrors.json`. SwiftPM 5.6 will automatically copy the file from the old location to the new one and emit a warning to prompt the user to delete the file from the old location.
+  * `~/.swiftpm/config/collections.json` (collections file) was moved to `~/.swiftpm/configuration/collections.json`. SwiftPM 5.6 will automatically copy the file from the old location to the new one and emit a warning to prompt the user to delete the file from the old location.
   
 Swift 5.5
 -----------
@@ -203,4 +201,4 @@
 [#3670]: https://github.com/apple/swift-package-manager/pull/3670
 [#3890]: https://github.com/apple/swift-package-manager/pull/3890
 [#3901]: https://github.com/apple/swift-package-manager/pull/3901
-[#3942]: https://github.com/apple/swift-package-manager/pull/3942
+[#3942]: https://github.com/apple/swift-package-manager/pull/3942